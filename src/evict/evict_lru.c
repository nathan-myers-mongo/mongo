/*-
 * Copyright (c) 2014-2015 MongoDB, Inc.
 * Copyright (c) 2008-2014 WiredTiger, Inc.
 *	All rights reserved.
 *
 * See the file LICENSE for redistribution information.
 */

#include "wt_internal.h"

static int  __evict_clear_all_walks(WT_SESSION_IMPL *);
static int  __evict_clear_walks(WT_SESSION_IMPL *);
static int  WT_CDECL __evict_lru_cmp(const void *, const void *);
static int  __evict_lru_pages(WT_SESSION_IMPL *, int);
static int  __evict_lru_walk(WT_SESSION_IMPL *);
static int  __evict_page(WT_SESSION_IMPL *, int);
static int  __evict_pass(WT_SESSION_IMPL *);
static int  __evict_walk(WT_SESSION_IMPL *);
static int  __evict_walk_file(WT_SESSION_IMPL *, u_int *);
static WT_THREAD_RET __evict_worker(void *);
static int  __evict_server_work(WT_SESSION_IMPL *);

/*
 * __evict_read_gen --
 *	Get the adjusted read generation for an eviction entry.
 */
static inline uint64_t
__evict_read_gen(const WT_EVICT_ENTRY *entry)
{
	WT_PAGE *page;
	uint64_t read_gen;

	/* Never prioritize empty slots. */
	if (entry->ref == NULL)
		return (UINT64_MAX);

	page = entry->ref->page;

	/* Any empty page (leaf or internal), is a good choice. */
	if (__wt_page_is_empty(page))
		return (WT_READGEN_OLDEST);

	/*
	 * Skew the read generation for internal pages, we prefer to evict leaf
	 * pages.
	 */
	read_gen = page->read_gen + entry->btree->evict_priority;
	if (WT_PAGE_IS_INTERNAL(page))
		read_gen += WT_EVICT_INT_SKEW;

	return (read_gen);
}

/*
 * __evict_lru_cmp --
 *	Qsort function: sort the eviction array.
 */
static int WT_CDECL
__evict_lru_cmp(const void *a, const void *b)
{
	uint64_t a_lru, b_lru;

	a_lru = __evict_read_gen(a);
	b_lru = __evict_read_gen(b);

	return ((a_lru < b_lru) ? -1 : (a_lru == b_lru) ? 0 : 1);
}

/*
 * __evict_list_clear --
 *	Clear an entry in the LRU eviction list.
 */
static inline void
__evict_list_clear(WT_SESSION_IMPL *session, WT_EVICT_ENTRY *e)
{
	if (e->ref != NULL) {
		WT_ASSERT(session,
		    F_ISSET_ATOMIC(e->ref->page, WT_PAGE_EVICT_LRU));
		F_CLR_ATOMIC(e->ref->page, WT_PAGE_EVICT_LRU);
	}
	e->ref = NULL;
	e->btree = WT_DEBUG_POINT;
}

/*
 * __wt_evict_list_clear_page --
 *	Make sure a page is not in the LRU eviction list.  This called from the
 *	page eviction code to make sure there is no attempt to evict a child
 *	page multiple times.
 */
void
__wt_evict_list_clear_page(WT_SESSION_IMPL *session, WT_REF *ref)
{
	WT_CACHE *cache;
	WT_EVICT_ENTRY *evict;
	uint32_t i, elem;

	WT_ASSERT(session,
	    __wt_ref_is_root(ref) || ref->state == WT_REF_LOCKED);

	/* Fast path: if the page isn't on the queue, don't bother searching. */
	if (!F_ISSET_ATOMIC(ref->page, WT_PAGE_EVICT_LRU))
		return;

	cache = S2C(session)->cache;
	__wt_spin_lock(session, &cache->evict_lock);

	elem = cache->evict_max;
	for (i = 0, evict = cache->evict; i < elem; i++, evict++)
		if (evict->ref == ref) {
			__evict_list_clear(session, evict);
			break;
		}

	WT_ASSERT(session, !F_ISSET_ATOMIC(ref->page, WT_PAGE_EVICT_LRU));

	__wt_spin_unlock(session, &cache->evict_lock);
}

/*
 * __wt_evict_server_wake --
 *	Wake the eviction server thread.
 */
int
__wt_evict_server_wake(WT_SESSION_IMPL *session)
{
	WT_CACHE *cache;
	WT_CONNECTION_IMPL *conn;

	conn = S2C(session);
	cache = conn->cache;

	if (WT_VERBOSE_ISSET(session, WT_VERB_EVICTSERVER)) {
		uint64_t bytes_inuse, bytes_max;

		bytes_inuse = __wt_cache_bytes_inuse(cache);
		bytes_max = conn->cache_size;
		WT_RET(__wt_verbose(session, WT_VERB_EVICTSERVER,
		    "waking, bytes inuse %s max (%" PRIu64
		    "MB %s %" PRIu64 "MB)",
		    bytes_inuse <= bytes_max ? "<=" : ">",
		    bytes_inuse / WT_MEGABYTE,
		    bytes_inuse <= bytes_max ? "<=" : ">",
		    bytes_max / WT_MEGABYTE));
	}

	return (__wt_cond_signal(session, cache->evict_cond));
}

/*
 * __evict_server --
 *	Thread to evict pages from the cache.
 */
static WT_THREAD_RET
__evict_server(void *arg)
{
	WT_CACHE *cache;
	WT_CONNECTION_IMPL *conn;
	WT_DECL_RET;
	WT_SESSION_IMPL *session;

	session = arg;
	conn = S2C(session);
	cache = conn->cache;

	while (F_ISSET(conn, WT_CONN_EVICTION_RUN)) {
		/* Evict pages from the cache as needed. */
		WT_ERR(__evict_pass(session));

		if (!F_ISSET(conn, WT_CONN_EVICTION_RUN))
			break;

		/*
		 * Clear the walks so we don't pin pages while asleep,
		 * otherwise we can block applications evicting large pages.
		 */
		if (!F_ISSET(cache, WT_CACHE_STUCK)) {
			WT_WITH_HANDLE_LIST_LOCK(session,
			    ret = __evict_clear_all_walks(session));
			WT_ERR(ret);

			/* Next time we wake up, reverse the sweep direction. */
			cache->flags ^= WT_CACHE_WALK_REVERSE;
		}

		WT_ERR(__wt_verbose(session, WT_VERB_EVICTSERVER, "sleeping"));
		/* Don't rely on signals: check periodically. */
		WT_ERR(__wt_cond_wait(session, cache->evict_cond, 100000));
		WT_ERR(__wt_verbose(session, WT_VERB_EVICTSERVER, "waking"));
	}

	/*
	 * The eviction server is shutting down: in case any trees are still
	 * open, clear all walks now so that they can be closed.
	 */
	WT_ERR(__evict_clear_all_walks(session));

	WT_ERR(__wt_verbose(
	    session, WT_VERB_EVICTSERVER, "cache eviction server exiting"));

	if (0) {
err:		WT_PANIC_MSG(session, ret, "cache eviction server error");
	}
	return (WT_THREAD_RET_VALUE);
}

/*
 * __evict_workers_resize --
 *	Resize the array of eviction workers (as needed after a reconfigure).
 *	We don't do this during the reconfigure because the eviction server
 *	thread owns these structures.
 */
static int
__evict_workers_resize(WT_SESSION_IMPL *session)
{
	WT_CONNECTION_IMPL *conn;
	WT_DECL_RET;
	WT_EVICT_WORKER *workers;
	size_t alloc;
	uint32_t i;

	conn = S2C(session);

	alloc = conn->evict_workers_alloc * sizeof(*workers);
	WT_RET(__wt_realloc(session, &alloc,
	    conn->evict_workers_max * sizeof(*workers), &conn->evict_workctx));
	workers = conn->evict_workctx;

	for (i = conn->evict_workers_alloc; i < conn->evict_workers_max; i++) {
		WT_ERR(__wt_open_internal_session(conn,
		    "eviction-worker", 1, 0, &workers[i].session));
		workers[i].id = i;

		/*
		 * Eviction worker threads get their own lookaside table cursor.
		 * Eviction worker threads may be called upon to perform slow
		 * operations for the block manager.
		 */
		F_SET(workers[i].session,
		    WT_SESSION_LOOKASIDE_CURSOR | WT_SESSION_CAN_WAIT);

		if (i < conn->evict_workers_min) {
			++conn->evict_workers;
			F_SET(&workers[i], WT_EVICT_WORKER_RUN);
			WT_ERR(__wt_thread_create(workers[i].session,
			    &workers[i].tid, __evict_worker, &workers[i]));
		}
	}

err:	conn->evict_workers_alloc = conn->evict_workers_max;
	return (ret);
}

/*
 * __wt_evict_create --
 *	Start the eviction server thread.
 */
int
__wt_evict_create(WT_SESSION_IMPL *session)
{
	WT_CONNECTION_IMPL *conn;

	conn = S2C(session);

	/* Set first, the thread might run before we finish up. */
	F_SET(conn, WT_CONN_EVICTION_RUN);

	/* We need a session handle because we're reading/writing pages. */
	WT_RET(__wt_open_internal_session(
	    conn, "eviction-server", 1, 0, &conn->evict_session));
	session = conn->evict_session;

	/*
	 * If eviction workers were configured, allocate sessions for them now.
	 * This is done to reduce the chance that we will open new eviction
	 * sessions after WT_CONNECTION::close is called.
	 *
	 * If there's only a single eviction thread, it may be called upon to
	 * perform slow operations for the block manager.  (The flag is not
	 * reset if reconfigured later, but I doubt that's a problem.)
	 */
	if (conn->evict_workers_max > 0)
		WT_RET(__evict_workers_resize(session));
	else
		F_SET(session, WT_SESSION_CAN_WAIT);

	/* The eviction server gets its own lookaside table cursor. */
	F_SET(session, WT_SESSION_LOOKASIDE_CURSOR);

	/*
	 * Start the primary eviction server thread after the worker threads
	 * have started to avoid it starting additional worker threads before
	 * the worker's sessions are created.
	 */
	WT_RET(__wt_thread_create(
	    session, &conn->evict_tid, __evict_server, session));
	conn->evict_tid_set = 1;

	return (0);
}

/*
 * __wt_evict_destroy --
 *	Destroy the eviction threads.
 */
int
__wt_evict_destroy(WT_SESSION_IMPL *session)
{
	WT_CACHE *cache;
	WT_CONNECTION_IMPL *conn;
	WT_DECL_RET;
	WT_EVICT_WORKER *workers;
	WT_SESSION *wt_session;
	uint32_t i;

	conn = S2C(session);
	cache = conn->cache;
	workers = conn->evict_workctx;

	F_CLR(conn, WT_CONN_EVICTION_RUN);

	/*
	 * Wait for the main eviction thread to exit before waiting on the
	 * helpers.  The eviction server spawns helper threads, so we can't
	 * safely know how many helpers are running until the main thread is
	 * done.
	 */
	WT_TRET(__wt_verbose(
	    session, WT_VERB_EVICTSERVER, "waiting for main thread"));
	if (conn->evict_tid_set) {
		WT_TRET(__wt_evict_server_wake(session));
		WT_TRET(__wt_thread_join(session, conn->evict_tid));
		conn->evict_tid_set = 0;
	}

	WT_TRET(__wt_verbose(
	    session, WT_VERB_EVICTSERVER, "waiting for helper threads"));
	for (i = 0; i < conn->evict_workers; i++) {
		WT_TRET(__wt_cond_signal(session, cache->evict_waiter_cond));
		WT_TRET(__wt_thread_join(session, workers[i].tid));
	}
	/* Handle shutdown when cleaning up after a failed open. */
	if (conn->evict_workctx != NULL) {
		for (i = 0; i < conn->evict_workers_alloc; i++) {
			wt_session = &conn->evict_workctx[i].session->iface;
			if (wt_session != NULL)
				WT_TRET(wt_session->close(wt_session, NULL));
		}
		__wt_free(session, conn->evict_workctx);
	}

	if (conn->evict_session != NULL) {
		wt_session = &conn->evict_session->iface;
		WT_TRET(wt_session->close(wt_session, NULL));

		conn->evict_session = NULL;
	}

	return (ret);
}

/*
 * __evict_worker --
 *	Thread to help evict pages from the cache.
 */
static WT_THREAD_RET
__evict_worker(void *arg)
{
	WT_CACHE *cache;
	WT_CONNECTION_IMPL *conn;
	WT_DECL_RET;
	WT_EVICT_WORKER *worker;
	WT_SESSION_IMPL *session;

	worker = arg;
	session = worker->session;
	conn = S2C(session);
	cache = conn->cache;

	while (F_ISSET(conn, WT_CONN_EVICTION_RUN) &&
	    F_ISSET(worker, WT_EVICT_WORKER_RUN)) {
		/* Don't spin in a busy loop if there is no work to do */
		if ((ret = __evict_lru_pages(session, 0)) == WT_NOTFOUND)
			WT_ERR(__wt_cond_wait(
			    session, cache->evict_waiter_cond, 10000));
		else
			WT_ERR(ret);
	}
	WT_ERR(__wt_verbose(
	    session, WT_VERB_EVICTSERVER, "cache eviction worker exiting"));

	if (0) {
err:		WT_PANIC_MSG(session, ret, "cache eviction worker error");
	}
	return (WT_THREAD_RET_VALUE);
}

/*
 * __evict_update_work --
 *	Configure eviction work state.
 */
static int
__evict_update_work(WT_SESSION_IMPL *session)
{
	WT_CACHE *cache;
	WT_CONNECTION_IMPL *conn;
	uint64_t bytes_inuse, bytes_max, dirty_inuse;

	conn = S2C(session);
	cache = conn->cache;

	/* Clear previous state. */
	cache->state = 0;

	if (!F_ISSET(conn, WT_CONN_EVICTION_RUN))
		return (0);

	/*
	 * Page eviction overrides the dirty target and other types of eviction,
	 * that is, we don't care where we are with respect to the dirty target
	 * if page eviction is configured.
	 *
	 * Avoid division by zero if the cache size has not yet been set in a
	 * shared cache.
	 */
	bytes_max = conn->cache_size + 1;
	bytes_inuse = __wt_cache_bytes_inuse(cache);
	if (bytes_inuse > (cache->eviction_target * bytes_max) / 100) {
		FLD_SET(cache->state, WT_EVICT_PASS_ALL);
		goto done;
	}

	dirty_inuse = __wt_cache_dirty_inuse(cache);
	if (dirty_inuse > (cache->eviction_dirty_target * bytes_max) / 100) {
		FLD_SET(cache->state, WT_EVICT_PASS_DIRTY);
		goto done;
	}

	/*
	 * Evict pages with oldest generation (which would otherwise block
	 * application threads), set regardless of whether we have reached
	 * the eviction trigger.
	 */
	if (F_ISSET(cache, WT_CACHE_WOULD_BLOCK)) {
		FLD_SET(cache->state, WT_EVICT_PASS_WOULD_BLOCK);

		F_CLR(cache, WT_CACHE_WOULD_BLOCK);
		goto done;
	}
	return (0);

done:	if (F_ISSET(cache, WT_CACHE_STUCK))
		FLD_SET(cache->state, WT_EVICT_PASS_AGGRESSIVE);
	return (1);
}

/*
 * __evict_pass --
 *	Evict pages from memory.
 */
static int
__evict_pass(WT_SESSION_IMPL *session)
{
	WT_CACHE *cache;
	WT_CONNECTION_IMPL *conn;
	WT_EVICT_WORKER *worker;
	uint64_t pages_evicted;
	int loop;

	conn = S2C(session);
	cache = conn->cache;

	/* Track whether pages are being evicted and progress is made. */
	pages_evicted = cache->pages_evict;

	/* Evict pages from the cache. */
	for (loop = 0;; loop++) {
		/*
		 * If there is a request to clear eviction walks, do that now,
		 * before checking if the cache is full.
		 */
		if (F_ISSET(cache, WT_CACHE_CLEAR_WALKS)) {
			F_CLR(cache, WT_CACHE_CLEAR_WALKS);
			WT_RET(__evict_clear_walks(session));
			WT_RET(__wt_cond_signal(
			    session, cache->evict_waiter_cond));
		}

		/*
		 * Increment the shared read generation.  We do this
		 * occasionally even if eviction is not currently required, so
		 * that pages have some relative read generation when the
		 * eviction server does need to do some work.
		 */
		__wt_cache_read_gen_incr(session);

<<<<<<< HEAD
		if (!__evict_update_work(session))
=======
		/*
		 * Update the oldest ID: we use it to decide whether pages are
		 * candidates for eviction.  Without this, if all threads are
		 * blocked after a long-running transaction (such as a
		 * checkpoint) completes, we may never start evicting again.
		 *
		 * Do this every time the eviction server wakes up, regardless
		 * of whether the cache is full, to prevent the oldest ID
		 * falling too far behind.
		 */
		__wt_txn_update_oldest(session, 1);

		WT_RET(__evict_has_work(session, &flags));
		if (flags == 0)
>>>>>>> cf53696e
			break;

		if (loop > 10)
			FLD_SET(cache->state, WT_EVICT_PASS_AGGRESSIVE);

		/*
		 * Start a worker if we have capacity and we haven't reached
		 * the eviction targets.
		 */
		if (FLD_ISSET(cache->state, WT_EVICT_PASS_ALL |
		    WT_EVICT_PASS_DIRTY | WT_EVICT_PASS_WOULD_BLOCK) &&
		    conn->evict_workers < conn->evict_workers_max) {
			WT_RET(__wt_verbose(session, WT_VERB_EVICTSERVER,
			    "Starting evict worker: %"PRIu32"\n",
			    conn->evict_workers));
			if (conn->evict_workers >= conn->evict_workers_alloc)
				WT_RET(__evict_workers_resize(session));
			worker = &conn->evict_workctx[conn->evict_workers++];
			F_SET(worker, WT_EVICT_WORKER_RUN);
			WT_RET(__wt_thread_create(session,
			    &worker->tid, __evict_worker, worker));
		}

		WT_RET(__wt_verbose(session, WT_VERB_EVICTSERVER,
		    "Eviction pass with: Max: %" PRIu64
		    " In use: %" PRIu64 " Dirty: %" PRIu64,
		    conn->cache_size, cache->bytes_inmem, cache->bytes_dirty));

		WT_RET(__evict_lru_walk(session));
		WT_RET(__evict_server_work(session));

		/*
		 * If we're making progress, keep going; if we're not making
		 * any progress at all, mark the cache "stuck" and go back to
		 * sleep, it's not something we can fix.
		 */
		if (pages_evicted == cache->pages_evict) {
			/*
			 * Back off if we aren't making progress: walks hold
			 * the handle list lock, which blocks other operations
			 * that can free space in cache, such as LSM discarding
			 * handles.
			 */
			__wt_sleep(0, 1000 * (uint64_t)loop);
			if (loop == 100) {
				/*
				 * Mark the cache as stuck if we need space
				 * and aren't evicting any pages.
				 */
				if (!FLD_ISSET(cache->state,
				    WT_EVICT_PASS_WOULD_BLOCK)) {
					F_SET(cache, WT_CACHE_STUCK);
					WT_STAT_FAST_CONN_INCR(
					    session, cache_eviction_slow);
					WT_RET(__wt_verbose(
					    session, WT_VERB_EVICTSERVER,
					    "unable to reach eviction goal"));
				}
				break;
			}
		} else {
			loop = 0;
			pages_evicted = cache->pages_evict;
		}
	}
	return (0);
}

/*
 * __evict_clear_walk --
 *	Clear a single walk point.
 */
static int
__evict_clear_walk(WT_SESSION_IMPL *session)
{
	WT_BTREE *btree;
	WT_CACHE *cache;
	WT_REF *ref;

	btree = S2BT(session);
	cache = S2C(session)->cache;

	if (session->dhandle == cache->evict_file_next)
		cache->evict_file_next = NULL;

	if ((ref = btree->evict_ref) == NULL)
		return (0);

	/*
	 * Clear evict_ref first, in case releasing it forces eviction (we
	 * assert we never try to evict the current eviction walk point).
	 */
	btree->evict_ref = NULL;
	return (__wt_page_release(session, ref, WT_READ_NO_EVICT));
}

/*
 * __evict_clear_walks --
 *	Clear the eviction walk points for any file a session is waiting on.
 */
static int
__evict_clear_walks(WT_SESSION_IMPL *session)
{
	WT_CONNECTION_IMPL *conn;
	WT_DECL_RET;
	WT_SESSION_IMPL *s;
	u_int i, session_cnt;

	conn = S2C(session);

	WT_ORDERED_READ(session_cnt, conn->session_cnt);
	for (s = conn->sessions, i = 0; i < session_cnt; ++s, ++i) {
		if (!s->active || !F_ISSET(s, WT_SESSION_CLEAR_EVICT_WALK))
			continue;
		WT_WITH_DHANDLE(
		    session, s->dhandle, WT_TRET(__evict_clear_walk(session)));
	}
	return (ret);
}

/*
 * __evict_request_walk_clear --
 *	Request that the eviction server clear the tree's current eviction
 *	point.
 */
static int
__evict_request_walk_clear(WT_SESSION_IMPL *session)
{
	WT_BTREE *btree;
	WT_CACHE *cache;
	WT_DECL_RET;

	btree = S2BT(session);
	cache = S2C(session)->cache;

	F_SET(session, WT_SESSION_CLEAR_EVICT_WALK);

	while (ret == 0 && (btree->evict_ref != NULL ||
	    cache->evict_file_next == session->dhandle)) {
		F_SET(cache, WT_CACHE_CLEAR_WALKS);
		ret = __wt_cond_wait(
		    session, cache->evict_waiter_cond, 100000);
	}

	F_CLR(session, WT_SESSION_CLEAR_EVICT_WALK);

	return (ret);
}

/*
 * __evict_clear_all_walks --
 *	Clear the eviction walk points for all files a session is waiting on.
 */
static int
__evict_clear_all_walks(WT_SESSION_IMPL *session)
{
	WT_CONNECTION_IMPL *conn;
	WT_DATA_HANDLE *dhandle;
	WT_DECL_RET;

	conn = S2C(session);

	TAILQ_FOREACH(dhandle, &conn->dhqh, q)
		if (WT_PREFIX_MATCH(dhandle->name, "file:"))
			WT_WITH_DHANDLE(session,
			    dhandle, WT_TRET(__evict_clear_walk(session)));
	return (ret);
}

/*
 * __wt_evict_file_exclusive_on --
 *	Get exclusive eviction access to a file and discard any of the file's
 *	blocks queued for eviction.
 */
int
__wt_evict_file_exclusive_on(WT_SESSION_IMPL *session, int *evict_resetp)
{
	WT_BTREE *btree;
	WT_CACHE *cache;
	WT_EVICT_ENTRY *evict;
	u_int i, elem;

	btree = S2BT(session);
	cache = S2C(session)->cache;

	/*
	 * If the file isn't evictable, there's no work to do.
	 */
	if (F_ISSET(btree, WT_BTREE_NO_EVICTION)) {
		*evict_resetp = 0;
		return (0);
	}
	*evict_resetp = 1;

	/*
	 * Hold the walk lock to set the "no eviction" flag: no new pages from
	 * the file will be queued for eviction after this point.
	 */
	__wt_spin_lock(session, &cache->evict_walk_lock);
	F_SET(btree, WT_BTREE_NO_EVICTION);
	__wt_spin_unlock(session, &cache->evict_walk_lock);

	/* Clear any existing LRU eviction walk for the file. */
	WT_RET(__evict_request_walk_clear(session));

	/* Hold the evict lock to remove any queued pages from this file. */
	__wt_spin_lock(session, &cache->evict_lock);

	/*
	 * The eviction candidate list might reference pages from the file,
	 * clear it.
	 */
	elem = cache->evict_max;
	for (i = 0, evict = cache->evict; i < elem; i++, evict++)
		if (evict->btree == btree)
			__evict_list_clear(session, evict);
	__wt_spin_unlock(session, &cache->evict_lock);

	/*
	 * We have disabled further eviction: wait for concurrent LRU eviction
	 * activity to drain.
	 */
	while (btree->evict_busy > 0)
		__wt_yield();

	return (0);
}

/*
 * __wt_evict_file_exclusive_off --
 *	Release exclusive eviction access to a file.
 */
void
__wt_evict_file_exclusive_off(WT_SESSION_IMPL *session)
{
	WT_BTREE *btree;

	btree = S2BT(session);

	WT_ASSERT(session, btree->evict_ref == NULL);

	F_CLR(btree, WT_BTREE_NO_EVICTION);
}

/*
 * __evict_lru_pages --
 *	Get pages from the LRU queue to evict.
 */
static int
__evict_lru_pages(WT_SESSION_IMPL *session, int is_server)
{
	WT_DECL_RET;

	/*
	 * Reconcile and discard some pages: EBUSY is returned if a page fails
	 * eviction because it's unavailable, continue in that case.
	 */
	while ((ret = __evict_page(session, is_server)) == 0 || ret == EBUSY)
		;
	return (ret);
}

/*
 * __evict_lru_walk --
 *	Add pages to the LRU queue to be evicted from cache.
 */
static int
__evict_lru_walk(WT_SESSION_IMPL *session)
{
	WT_CACHE *cache;
	WT_DECL_RET;
	WT_EVICT_ENTRY *evict;
	uint64_t cutoff;
	uint32_t candidates, entries, i;

	cache = S2C(session)->cache;

	/* Get some more pages to consider for eviction. */
	if ((ret = __evict_walk(session)) != 0)
		return (ret == EBUSY ? 0 : ret);

	/* Sort the list into LRU order and restart. */
	__wt_spin_lock(session, &cache->evict_lock);

	entries = cache->evict_entries;
	qsort(cache->evict,
	    entries, sizeof(WT_EVICT_ENTRY), __evict_lru_cmp);

	while (entries > 0 && cache->evict[entries - 1].ref == NULL)
		--entries;

	cache->evict_entries = entries;

	if (entries == 0) {
		/*
		 * If there are no entries, there cannot be any candidates.
		 * Make sure application threads don't read past the end of the
		 * candidate list, or they may race with the next walk.
		 */
		cache->evict_candidates = 0;
		cache->evict_current = NULL;
		__wt_spin_unlock(session, &cache->evict_lock);
		return (0);
	}

	WT_ASSERT(session, cache->evict[0].ref != NULL);

	/* Track the oldest read generation we have in the queue. */
	cache->read_gen_oldest = cache->evict[0].ref->page->read_gen;

	if (FLD_ISSET(cache->state,
	    WT_EVICT_PASS_AGGRESSIVE | WT_EVICT_PASS_WOULD_BLOCK))
		/*
		 * Take all candidates if we only gathered pages with an oldest
		 * read generation set.
		 */
		cache->evict_candidates = entries;
	else {
		/* Find the bottom 25% of read generations. */
		cutoff = (3 * __evict_read_gen(&cache->evict[0]) +
		    __evict_read_gen(&cache->evict[entries - 1])) / 4;
		/*
		 * Don't take less than 10% or more than 50% of entries,
		 * regardless.  That said, if there is only one entry, which is
		 * normal when populating an empty file, don't exclude it.
		 */
		for (candidates = 1 + entries / 10;
		    candidates < entries / 2;
		    candidates++)
			if (__evict_read_gen(
			    &cache->evict[candidates]) > cutoff)
				break;
		cache->evict_candidates = candidates;
	}

	/* If we have more than the minimum number of entries, clear them. */
	if (cache->evict_entries > WT_EVICT_WALK_BASE) {
		for (i = WT_EVICT_WALK_BASE, evict = cache->evict + i;
		    i < cache->evict_entries;
		    i++, evict++)
			__evict_list_clear(session, evict);
		cache->evict_entries = WT_EVICT_WALK_BASE;
	}

	cache->evict_current = cache->evict;
	__wt_spin_unlock(session, &cache->evict_lock);

	/*
	 * The eviction server thread doesn't do any actual eviction if there
	 * are multiple eviction workers running.
	 */
	WT_RET(__wt_cond_signal(session, cache->evict_waiter_cond));

	return (0);
}

/*
 * __evict_server_work --
 *	Evict pages from the cache based on their read generation.
 */
static int
__evict_server_work(WT_SESSION_IMPL *session)
{
	WT_CACHE *cache;

	cache = S2C(session)->cache;

	if (S2C(session)->evict_workers > 1) {
		WT_STAT_FAST_CONN_INCR(
		    session, cache_eviction_server_not_evicting);

		/*
		 * If there are candidates queued, give other threads a chance
		 * to access them before gathering more.
		 */
		if (cache->evict_candidates > 10 &&
		    cache->evict_current != NULL)
			__wt_yield();
	} else
		WT_RET_NOTFOUND_OK(__evict_lru_pages(session, 1));

	return (0);
}

/*
 * __evict_walk --
 *	Fill in the array by walking the next set of pages.
 */
static int
__evict_walk(WT_SESSION_IMPL *session)
{
	WT_BTREE *btree;
	WT_CACHE *cache;
	WT_CONNECTION_IMPL *conn;
	WT_DATA_HANDLE *dhandle;
	WT_DECL_RET;
	u_int max_entries, prev_slot, retries, slot, start_slot, spins;
	int incr, dhandle_locked;

	conn = S2C(session);
	cache = S2C(session)->cache;
	dhandle = NULL;
	incr = dhandle_locked = 0;
	retries = 0;

	if (cache->evict_current == NULL)
		WT_STAT_FAST_CONN_INCR(session, cache_eviction_queue_empty);
	else
		WT_STAT_FAST_CONN_INCR(session, cache_eviction_queue_not_empty);

	/*
	 * Set the starting slot in the queue and the maximum pages added
	 * per walk.
	 */
	start_slot = slot = cache->evict_entries;
	max_entries = slot + WT_EVICT_WALK_INCR;

retry:	while (slot < max_entries && ret == 0) {
		/*
		 * If another thread is waiting on the eviction server to clear
		 * the walk point in a tree, give up.
		 */
		if (F_ISSET(cache, WT_CACHE_CLEAR_WALKS))
			break;

		/*
		 * Lock the dhandle list to find the next handle and bump its
		 * reference count to keep it alive while we sweep.
		 */
		if (!dhandle_locked) {
			for (spins = 0; (ret = __wt_spin_trylock(
			    session, &conn->dhandle_lock)) == EBUSY &&
			    !F_ISSET(cache, WT_CACHE_CLEAR_WALKS);
			    spins++) {
				if (spins < 1000)
					__wt_yield();
				else
					__wt_sleep(0, 1000);
			}
			if (ret != 0)
				break;
			dhandle_locked = 1;
		}

		if (dhandle == NULL) {
			/*
			 * On entry, continue from wherever we got to in the
			 * scan last time through.  If we don't have a saved
			 * handle, start from the beginning of the list.
			 */
			if ((dhandle = cache->evict_file_next) != NULL)
				cache->evict_file_next = NULL;
			else
				dhandle = TAILQ_FIRST(&conn->dhqh);
		} else {
			if (incr) {
				WT_ASSERT(session, dhandle->session_inuse > 0);
				(void)__wt_atomic_subi32(
				    &dhandle->session_inuse, 1);
				incr = 0;
			}
			dhandle = TAILQ_NEXT(dhandle, q);
		}

		/* If we reach the end of the list, we're done. */
		if (dhandle == NULL)
			break;

		/* Ignore non-file handles, or handles that aren't open. */
		if (!WT_PREFIX_MATCH(dhandle->name, "file:") ||
		    !F_ISSET(dhandle, WT_DHANDLE_OPEN))
			continue;

		/* Skip files that don't allow eviction. */
		btree = dhandle->handle;
		if (F_ISSET(btree, WT_BTREE_NO_EVICTION))
			continue;

		/*
		 * Also skip files that are checkpointing or configured to
		 * stick in cache until we get aggressive.
		 */
		if ((btree->checkpointing || btree->evict_priority != 0) &&
		    !FLD_ISSET(cache->state, WT_EVICT_PASS_AGGRESSIVE))
			continue;

		/* Skip files if we have used all available hazard pointers. */
		if (btree->evict_ref == NULL && session->nhazard >=
		    conn->hazard_max - WT_MIN(conn->hazard_max / 2, 10))
			continue;

		/*
		 * If we are filling the queue, skip files that haven't been
		 * useful in the past.
		 */
		if (btree->evict_walk_period != 0 &&
		    cache->evict_entries >= WT_EVICT_WALK_INCR &&
		    btree->evict_walk_skips++ < btree->evict_walk_period)
			continue;
		btree->evict_walk_skips = 0;
		prev_slot = slot;

		(void)__wt_atomic_addi32(&dhandle->session_inuse, 1);
		incr = 1;
		__wt_spin_unlock(session, &conn->dhandle_lock);
		dhandle_locked = 0;

		__wt_spin_lock(session, &cache->evict_walk_lock);

		/*
		 * Re-check the "no eviction" flag -- it is used to enforce
		 * exclusive access when a handle is being closed.
		 */
		if (!F_ISSET(btree, WT_BTREE_NO_EVICTION)) {
			WT_WITH_DHANDLE(session, dhandle,
			    ret = __evict_walk_file(session, &slot));
			WT_ASSERT(session, session->split_gen == 0);
		}

		__wt_spin_unlock(session, &cache->evict_walk_lock);

		/*
		 * If we didn't find any candidates in the file, skip it next
		 * time.
		 */
		if (slot == prev_slot)
			btree->evict_walk_period = WT_MIN(
			    WT_MAX(1, 2 * btree->evict_walk_period), 100);
		else
			btree->evict_walk_period = 0;
	}

	if (incr) {
		/* Remember the file we should visit first, next loop. */
		cache->evict_file_next = dhandle;

		WT_ASSERT(session, dhandle->session_inuse > 0);
		(void)__wt_atomic_subi32(&dhandle->session_inuse, 1);
		incr = 0;
	}

	if (dhandle_locked) {
		__wt_spin_unlock(session, &conn->dhandle_lock);
		dhandle_locked = 0;
	}

	/*
	 * Walk the list of files a few times if we don't find enough pages.
	 * Try two passes through all the files, give up when we have some
	 * candidates and we aren't finding more.
	 */
	if (!F_ISSET(cache, WT_CACHE_CLEAR_WALKS) && ret == 0 &&
	    slot < max_entries && (retries < 2 ||
	    (retries < 10 &&
	    !FLD_ISSET(cache->state, WT_EVICT_PASS_WOULD_BLOCK) &&
	    (slot == cache->evict_entries || slot > start_slot)))) {
		start_slot = slot;
		++retries;
		goto retry;
	}

	cache->evict_entries = slot;
	return (ret);
}

/*
 * __evict_init_candidate --
 *	Initialize a WT_EVICT_ENTRY structure with a given page.
 */
static void
__evict_init_candidate(
    WT_SESSION_IMPL *session, WT_EVICT_ENTRY *evict, WT_REF *ref)
{
	WT_CACHE *cache;
	u_int slot;

	cache = S2C(session)->cache;

	/* Keep track of the maximum slot we are using. */
	slot = (u_int)(evict - cache->evict);
	if (slot >= cache->evict_max)
		cache->evict_max = slot + 1;

	if (evict->ref != NULL)
		__evict_list_clear(session, evict);
	evict->ref = ref;
	evict->btree = S2BT(session);

	/* Mark the page on the list */
	F_SET_ATOMIC(ref->page, WT_PAGE_EVICT_LRU);
}

/*
 * __evict_walk_file --
 *	Get a few page eviction candidates from a single underlying file.
 */
static int
__evict_walk_file(WT_SESSION_IMPL *session, u_int *slotp)
{
	WT_BTREE *btree;
	WT_CACHE *cache;
	WT_CONNECTION_IMPL *conn;
	WT_DECL_RET;
	WT_EVICT_ENTRY *end, *evict, *start;
	WT_PAGE *page;
	WT_PAGE_MODIFY *mod;
	WT_REF *ref;
	uint64_t pages_walked;
	uint32_t walk_flags;
	int enough, internal_pages, modified, restarts;

	conn = S2C(session);
	btree = S2BT(session);
	cache = conn->cache;
	start = cache->evict + *slotp;
	end = WT_MIN(start + WT_EVICT_WALK_PER_FILE,
	    cache->evict + cache->evict_slots);
	enough = internal_pages = restarts = 0;

	walk_flags = WT_READ_CACHE | WT_READ_NO_EVICT |
	    WT_READ_NO_GEN | WT_READ_NO_WAIT;

	if (F_ISSET(cache, WT_CACHE_WALK_REVERSE))
		walk_flags |= WT_READ_PREV;

	/*
	 * Get some more eviction candidate pages.
	 *
	 * !!! Take care terminating this loop.
	 *
	 * Don't make an extra call to __wt_tree_walk after we hit the end of a
	 * tree: that will leave a page pinned, which may prevent any work from
	 * being done.
	 *
	 * Once we hit the page limit, do one more step through the walk in
	 * case we are appending and only the last page in the file is live.
	 */
	for (evict = start, pages_walked = 0;
	    evict < end && !enough && (ret == 0 || ret == WT_NOTFOUND);
	    ret = __wt_tree_walk(
	    session, &btree->evict_ref, &pages_walked, walk_flags)) {
		enough = (pages_walked > WT_EVICT_MAX_PER_FILE);
		if ((ref = btree->evict_ref) == NULL) {
			if (++restarts == 2 || enough)
				break;
			continue;
		}

		/* Ignore root pages entirely. */
		if (__wt_ref_is_root(ref))
			continue;

		page = ref->page;
		modified = __wt_page_is_modified(page);

		/*
		 * Use the EVICT_LRU flag to avoid putting pages onto the list
		 * multiple times.
		 */
		if (F_ISSET_ATOMIC(page, WT_PAGE_EVICT_LRU))
			continue;

		/* Pages we no longer need (clean or dirty), are found money. */
		if (__wt_page_is_empty(page))
			goto fast;

		/* Optionally ignore clean pages. */
		if (!modified && FLD_ISSET(cache->state, WT_EVICT_PASS_DIRTY))
			continue;

		/*
		 * If we are only trickling out pages marked for definite
		 * eviction, skip anything that isn't marked.
		 */
		if (FLD_ISSET(cache->state, WT_EVICT_PASS_WOULD_BLOCK) &&
		    page->read_gen != WT_READGEN_OLDEST)
			continue;

		/* Limit internal pages to 50% unless we get aggressive. */
		if (WT_PAGE_IS_INTERNAL(page) &&
		    ++internal_pages > WT_EVICT_WALK_PER_FILE / 2 &&
		    !FLD_ISSET(cache->state, WT_EVICT_PASS_AGGRESSIVE))
			continue;

		/*
		 * If this page has never been considered for eviction, set its
		 * read generation to somewhere in the middle of the LRU list.
		 */
		if (page->read_gen == WT_READGEN_NOTSET)
			page->read_gen = __wt_cache_read_gen_new(session);

fast:		/* If the page can't be evicted, give up. */
		if (!__wt_page_can_evict(session, page, 1, NULL))
			continue;

		/*
		 * Additional tests if eviction is likely to succeed.
		 *
		 * If eviction is stuck or we are helping with forced eviction,
		 * try anyway: maybe a transaction that was running last time
		 * we wrote the page has since rolled back, or we can help the
		 * checkpoint complete sooner. Additionally, being stuck will
		 * configure lookaside table writes in reconciliation, allowing
		 * us to evict pages we can't usually evict.
		 */
		if (!FLD_ISSET(cache->state,
		    WT_EVICT_PASS_AGGRESSIVE | WT_EVICT_PASS_WOULD_BLOCK)) {
			/*
			 * Note: take care with ordering: if we detected that
			 * the page is modified above, we expect mod != NULL.
			 */
			mod = page->modify;

			/*
			 * If the page is clean but has modifications that
			 * appear too new to evict, skip it.
			 */
			if (!modified && mod != NULL &&
			    !__wt_txn_visible_all(session, mod->rec_max_txn))
				continue;

			/*
			 * If the oldest transaction hasn't changed since the
			 * last time this page was written, it's unlikely we
			 * can make progress.  Similarly, if the most recent
			 * update on the page is not yet globally visible,
			 * eviction will fail.  These heuristics attempt to
			 * avoid repeated attempts to evict the same page.
			 */
			if (modified &&
			    (mod->disk_snap_min == conn->txn_global.oldest_id ||
			    !__wt_txn_visible_all(session, mod->update_txn)))
				continue;
		}

		WT_ASSERT(session, evict->ref == NULL);
		__evict_init_candidate(session, evict, ref);
		++evict;

		WT_RET(__wt_verbose(session, WT_VERB_EVICTSERVER,
		    "select: %p, size %" PRIu64, page, page->memory_footprint));
	}
	WT_RET_NOTFOUND_OK(ret);

	*slotp += (u_int)(evict - start);

	/*
	 * If we happen to end up on the root page, clear it.  We have to track
	 * hazard pointers, and the root page complicates that calculation.
	 *
	 * If we land on a page requiring forced eviction, move on to the next
	 * page: we want this page evicted as quickly as possible.
	 */
	if ((ref = btree->evict_ref) != NULL) {
		if (__wt_ref_is_root(ref))
			WT_RET(__evict_clear_walk(session));
		else if (ref->page->read_gen == WT_READGEN_OLDEST)
			WT_RET_NOTFOUND_OK(__wt_tree_walk(session,
			    &btree->evict_ref, &pages_walked, walk_flags));
	}

	WT_STAT_FAST_CONN_INCRV(session, cache_eviction_walk, pages_walked);

	return (0);
}

/*
 * __evict_get_ref --
 *	Get a page for eviction.
 */
static int
__evict_get_ref(
    WT_SESSION_IMPL *session, int is_server, WT_BTREE **btreep, WT_REF **refp)
{
	WT_CACHE *cache;
	WT_EVICT_ENTRY *evict;
	uint32_t candidates;

	cache = S2C(session)->cache;
	*btreep = NULL;
	*refp = NULL;

	/*
	 * Avoid the LRU lock if no pages are available.  If there are pages
	 * available, spin until we get the lock.  If this function returns
	 * without getting a page to evict, application threads assume there
	 * are no more pages available and will attempt to wake the eviction
	 * server.
	 */
	for (;;) {
		if (cache->evict_current == NULL)
			return (WT_NOTFOUND);
		if (__wt_spin_trylock(session, &cache->evict_lock) == 0)
			break;
		__wt_yield();
	}

	/*
	 * The eviction server only tries to evict half of the pages before
	 * looking for more.
	 */
	candidates = cache->evict_candidates;
	if (is_server && candidates > 1)
		candidates /= 2;

	/* Get the next page queued for eviction. */
	while ((evict = cache->evict_current) != NULL &&
	    evict < cache->evict + candidates && evict->ref != NULL) {
		WT_ASSERT(session, evict->btree != NULL);

		/* Move to the next item. */
		++cache->evict_current;

		/*
		 * Lock the page while holding the eviction mutex to prevent
		 * multiple attempts to evict it.  For pages that are already
		 * being evicted, this operation will fail and we will move on.
		 */
		if (!__wt_atomic_casv32(
		    &evict->ref->state, WT_REF_MEM, WT_REF_LOCKED)) {
			__evict_list_clear(session, evict);
			continue;
		}

		/*
		 * Increment the busy count in the btree handle to prevent it
		 * from being closed under us.
		 */
		(void)__wt_atomic_addv32(&evict->btree->evict_busy, 1);

		*btreep = evict->btree;
		*refp = evict->ref;

		/*
		 * Remove the entry so we never try to reconcile the same page
		 * on reconciliation error.
		 */
		__evict_list_clear(session, evict);
		break;
	}

	/* Clear the current pointer if there are no more candidates. */
	if (evict >= cache->evict + cache->evict_candidates)
		cache->evict_current = NULL;
	__wt_spin_unlock(session, &cache->evict_lock);

	return ((*refp == NULL) ? WT_NOTFOUND : 0);
}

/*
 * __evict_page --
 *	Called by both eviction and application threads to evict a page.
 */
static int
__evict_page(WT_SESSION_IMPL *session, int is_server)
{
	WT_BTREE *btree;
	WT_CACHE *cache;
	WT_DECL_RET;
	WT_PAGE *page;
	WT_REF *ref;

	WT_RET(__evict_get_ref(session, is_server, &btree, &ref));
	WT_ASSERT(session, ref->state == WT_REF_LOCKED);

	/*
	 * An internal session flags either the server itself or an eviction
	 * worker thread.
	 */
	if (F_ISSET(session, WT_SESSION_INTERNAL)) {
		if (is_server)
			WT_STAT_FAST_CONN_INCR(
			    session, cache_eviction_server_evicting);
		else
			WT_STAT_FAST_CONN_INCR(
			    session, cache_eviction_worker_evicting);
	} else
		WT_STAT_FAST_CONN_INCR(session, cache_eviction_app);

	/*
	 * In case something goes wrong, don't pick the same set of pages every
	 * time.
	 *
	 * We used to bump the page's read generation only if eviction failed,
	 * but that isn't safe: at that point, eviction has already unlocked
	 * the page and some other thread may have evicted it by the time we
	 * look at it.
	 */
	page = ref->page;
	if (page->read_gen != WT_READGEN_OLDEST)
		page->read_gen = __wt_cache_read_gen_bump(session);

	/*
	 * If we are evicting in a dead tree, don't write dirty pages.
	 *
	 * Force pages clean to keep statistics correct and to let the
	 * page-discard function assert that no dirty pages are ever
	 * discarded.
	 */
	if (F_ISSET(btree->dhandle, WT_DHANDLE_DEAD))
		__wt_page_modify_clear(session, page);

	WT_WITH_BTREE(session, btree, ret = __wt_evict(session, ref, 0));

	(void)__wt_atomic_subv32(&btree->evict_busy, 1);

	WT_RET(ret);

	cache = S2C(session)->cache;
	if (F_ISSET(cache, WT_CACHE_STUCK))
		F_CLR(cache, WT_CACHE_STUCK);

	return (ret);
}

/*
 * __wt_cache_eviction_worker --
 *	Worker function for __wt_cache_eviction_check: evict pages if the cache
 * crosses its boundaries.
 */
int
__wt_cache_eviction_worker(WT_SESSION_IMPL *session, int busy, u_int pct_full)
{
	WT_CACHE *cache;
	WT_CONNECTION_IMPL *conn;
	WT_DECL_RET;
	WT_TXN_GLOBAL *txn_global;
	WT_TXN_STATE *txn_state;
	int count, q_found, txn_busy;

	conn = S2C(session);
	cache = conn->cache;

	/* First, wake the eviction server. */
	WT_RET(__wt_evict_server_wake(session));

	/*
	 * If the current transaction is keeping the oldest ID pinned, it is in
	 * the middle of an operation.	This may prevent the oldest ID from
	 * moving forward, leading to deadlock, so only evict what we can.
	 * Otherwise, we are at a transaction boundary and we can work harder
	 * to make sure there is free space in the cache.
	 */
	txn_global = &conn->txn_global;
	txn_state = WT_SESSION_TXN_STATE(session);
	txn_busy = txn_state->id != WT_TXN_NONE ||
	    session->nhazard > 0 ||
	    (txn_state->snap_min != WT_TXN_NONE &&
	    txn_global->current != txn_global->oldest_id);
	if (txn_busy) {
		if (pct_full < 100)
			return (0);
		busy = 1;
	}

	/*
	 * If we're busy, either because of the transaction check we just did,
	 * or because our caller is waiting on a longer-than-usual event (such
	 * as a page read), limit the work to a single eviction and return. If
	 * that's not the case, we can do more.
	 */
	count = busy ? 1 : 10;

	for (;;) {
		/*
		 * A pathological case: if we're the oldest transaction in the
		 * system and the eviction server is stuck trying to find space,
		 * abort the transaction to give up all hazard pointers before
		 * trying again.
		 */
		if (F_ISSET(cache, WT_CACHE_STUCK) &&
		    __wt_txn_am_oldest(session)) {
			F_CLR(cache, WT_CACHE_STUCK);
			WT_STAT_FAST_CONN_INCR(session, txn_fail_cache);
			return (WT_ROLLBACK);
		}

		/* Evict a page. */
		q_found = 0;
		switch (ret = __evict_page(session, 0)) {
		case 0:
			cache->app_evicts++;
			if (--count == 0)
				return (0);

			q_found = 1;
			break;
		case EBUSY:
			continue;
		case WT_NOTFOUND:
			break;
		default:
			return (ret);
		}

		/* See if eviction is still needed. */
		if (!__wt_eviction_needed(session, NULL))
			return (0);

		/* If we found pages in the eviction queue, continue there. */
		if (q_found)
			continue;

		/*
		 * The cache is still full and no pages were found in the queue
		 * to evict.  If this transaction is the one holding back the
		 * oldest ID, we can't wait forever.  We'll block next time we
		 * are not busy.
		 */
		if (busy) {
			__wt_txn_update_oldest(session, 0);
			if (txn_state->id == txn_global->oldest_id ||
			    txn_state->snap_min == txn_global->oldest_id)
				return (0);
		}

		/* Wait for the queue to re-populate before trying again. */
		WT_RET(
		    __wt_cond_wait(session, cache->evict_waiter_cond, 100000));

		cache->app_waits++;
		/* Check if things have changed so that we are busy. */
		if (!busy && txn_state->snap_min != WT_TXN_NONE &&
		    txn_global->current != txn_global->oldest_id)
			busy = count = 1;
	}
	/* NOTREACHED */
}

#ifdef HAVE_DIAGNOSTIC
/*
 * __wt_cache_dump --
 *	Dump debugging information to stdout about the size of the files in the
 *	cache.
 *
 *	NOTE: this function is not called anywhere, it is intended to be called
 *	from a debugger.
 */
int
__wt_cache_dump(WT_SESSION_IMPL *session, const char *ofile)
{
	FILE *fp;
	WT_CONNECTION_IMPL *conn;
	WT_DATA_HANDLE *dhandle, *saved_dhandle;
	WT_PAGE *page;
	WT_REF *next_walk;
	uint64_t file_intl_pages, file_leaf_pages;
	uint64_t file_bytes, file_dirty, total_bytes;

	conn = S2C(session);
	total_bytes = 0;

	if (ofile == NULL)
		fp = stdout;
	else
		WT_RET(__wt_fopen(session, ofile, WT_FHANDLE_WRITE, 0, &fp));

	saved_dhandle = session->dhandle;
	TAILQ_FOREACH(dhandle, &conn->dhqh, q) {
		if (!WT_PREFIX_MATCH(dhandle->name, "file:") ||
		    !F_ISSET(dhandle, WT_DHANDLE_OPEN))
			continue;

		file_bytes = file_dirty = file_intl_pages = file_leaf_pages = 0;
		next_walk = NULL;
		session->dhandle = dhandle;
		while (__wt_tree_walk(session,
		    &next_walk, NULL, WT_READ_CACHE | WT_READ_NO_WAIT) == 0 &&
		    next_walk != NULL) {
			page = next_walk->page;
			if (WT_PAGE_IS_INTERNAL(page))
				++file_intl_pages;
			else
				++file_leaf_pages;
			file_bytes += page->memory_footprint;
			if (__wt_page_is_modified(page))
				file_dirty += page->memory_footprint;
			(void)__wt_fprintf(fp,
			    "%" WT_SIZET_FMT ", ", page->memory_footprint);
		}
		session->dhandle = NULL;

		(void)__wt_fprintf(fp, "\n" "cache dump: %s%s%s%s\n\t"
		    " %" PRIu64 " internal pages, %" PRIu64 " leaf pages,"
		    " %" PRIu64 "MB, %" PRIu64 "MB dirty\n==============\n",
		    dhandle->name,
		    dhandle->checkpoint == NULL ? "" : " [",
		    dhandle->checkpoint == NULL ? "" : dhandle->checkpoint,
		    dhandle->checkpoint == NULL ? "" : "]",
		    file_intl_pages, file_leaf_pages,
		    file_bytes >> 20, file_dirty >> 20);

		total_bytes += file_bytes;
	}
	session->dhandle = saved_dhandle;

	(void)__wt_fprintf(fp, "cache dump: total found = %" PRIu64 "MB"
	    " vs tracked inuse %" PRIu64 "MB\n",
	    total_bytes >> 20, __wt_cache_bytes_inuse(conn->cache) >> 20);
	if (fp != stdout)
		WT_RET(__wt_fclose(&fp, WT_FHANDLE_WRITE));
	return (0);
}
#endif<|MERGE_RESOLUTION|>--- conflicted
+++ resolved
@@ -487,16 +487,13 @@
 		}
 
 		/*
-		 * Increment the shared read generation.  We do this
-		 * occasionally even if eviction is not currently required, so
-		 * that pages have some relative read generation when the
-		 * eviction server does need to do some work.
+		 * Increment the shared read generation. Do this occasionally
+		 * even if eviction is not currently required, so that pages
+		 * have some relative read generation when the eviction server
+		 * does need to do some work.
 		 */
 		__wt_cache_read_gen_incr(session);
 
-<<<<<<< HEAD
-		if (!__evict_update_work(session))
-=======
 		/*
 		 * Update the oldest ID: we use it to decide whether pages are
 		 * candidates for eviction.  Without this, if all threads are
@@ -509,9 +506,7 @@
 		 */
 		__wt_txn_update_oldest(session, 1);
 
-		WT_RET(__evict_has_work(session, &flags));
-		if (flags == 0)
->>>>>>> cf53696e
+		if (!__evict_update_work(session))
 			break;
 
 		if (loop > 10)
