--- conflicted
+++ resolved
@@ -410,11 +410,7 @@
         const DBClientReplicaSet* replConn = dynamic_cast<const DBClientReplicaSet*>(rawConn);
         invariant(replConn);
         ReplicaSetMonitorPtr rsMonitor = ReplicaSetMonitor::get(replConn->getSetName());
-<<<<<<< HEAD
-        invariant(rsMonitor != 0);
-=======
-        uassert(16388, "Replica set must have a monitor", rsMonitor != nullptr);
->>>>>>> 7644471a
+        uassert(16388, "cannot access unknown replica set:", rsMonitor != nullptr);
         if (!rsMonitor->isKnownToHaveGoodPrimary()) {
             state->conn->donotCheckVersion();
 
