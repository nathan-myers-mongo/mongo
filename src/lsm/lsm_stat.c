/*-
 * Copyright (c) 2008-2013 WiredTiger, Inc.
 *	All rights reserved.
 *
 * See the file LICENSE for redistribution information.
 */

#include "wt_internal.h"

/*
 * __wt_lsm_stat_init --
 *	Initialize a LSM statistics structure.
 */
int
__wt_lsm_stat_init(WT_SESSION_IMPL *session,
    WT_LSM_TREE *lsm_tree, WT_CURSOR_STAT *cst, uint32_t flags)
{
	WT_CURSOR *stat_cursor;
	WT_DECL_ITEM(uribuf);
	WT_DECL_RET;
	WT_DSRC_STATS *new, *stats;
	WT_LSM_CHUNK *chunk;
	u_int i;
	int locked;
	const char **p;
	const char *cfg[] = {
	    WT_CONFIG_BASE(session, session_open_cursor), NULL, NULL, NULL };
	const char *disk_cfg[] = {
	   WT_CONFIG_BASE(session, session_open_cursor),
	   "checkpoint=WiredTigerCheckpoint", NULL, NULL, NULL };

	locked = 0;
	WT_ERR(__wt_scr_alloc(session, 0, &uribuf));

	/*
	 * If the upper-level statistics call is fast and/or clear, propagate
	 * that to the cursors we open.
	 */
	p = &cfg[1];
	if (LF_ISSET(WT_STATISTICS_CLEAR))
		*p++ = "statistics_clear=true";
	if (LF_ISSET(WT_STATISTICS_FAST))
		*p++ = "statistics_fast=true";

	p = &disk_cfg[1];
	if (LF_ISSET(WT_STATISTICS_CLEAR))
		*p++ = "statistics_clear=true";
	if (LF_ISSET(WT_STATISTICS_FAST))
		*p++ = "statistics_fast=true";

	/*
	 * Set the cursor to reference the data source statistics; we don't
	 * initialize it, instead we copy (rather than aggregate), the first
	 * chunk's statistics, which has the same effect.
	 */
	stats = &cst->u.dsrc_stats;
	cst->stats_first = cst->stats = (WT_STATS *)stats;
	cst->stats_count = sizeof(WT_DSRC_STATS) / sizeof(WT_STATS);

	/* Hold the LSM lock so that we can safely walk through the chunks. */
	WT_ERR(__wt_readlock(session, lsm_tree->rwlock));
	locked = 1;

	/*
	 * For each chunk, aggregate its statistics, as well as any associated
	 * bloom filter statistics, into the total statistics.
	 */
	WT_STAT_SET(&lsm_tree->stats, lsm_chunk_count, lsm_tree->nchunks);
	for (i = 0; i < lsm_tree->nchunks; i++) {
		chunk = lsm_tree->chunk[i];

		/*
		 * Get the statistics for the chunk's underlying object.
		 *
		 * XXX kludge: we may have an empty chunk where no checkpoint
		 * was written.  If so, try to open the ordinary handle on that
		 * chunk instead.
		 */
		WT_ERR(__wt_buf_fmt(
		    session, uribuf, "statistics:%s", chunk->uri));
		ret = __wt_curstat_open(session, uribuf->data,
		    F_ISSET(chunk, WT_LSM_CHUNK_ONDISK) ? disk_cfg : cfg,
		    &stat_cursor);
		if (ret == WT_NOTFOUND && F_ISSET(chunk, WT_LSM_CHUNK_ONDISK))
			ret = __wt_curstat_open(
			    session, uribuf->data, cfg, &stat_cursor);
		WT_ERR(ret);

		/*
		 * The underlying statistics have now been initialized; fill in
		 * values from the chunk's information, then aggregate into the
		 * top-level.
		 */
<<<<<<< HEAD
		child = (WT_DSRC_STATS *)WT_CURSOR_STATS(stat_cursor);
		WT_STAT_SET(child, lsm_generation_max, chunk->generation);
=======
		new = (WT_DSRC_STATS *)WT_CURSOR_STATS(stat_cursor);
		WT_STAT_SET(
		    session, new, lsm_generation_max, chunk->generation);
>>>>>>> b1d0cad6

		/*
		 * We want to aggregate the table's statistics.  Get a base set
		 * of statistics from the first chunk, then aggregate statistics
		 * from each new chunk.
		 */
		if (i == 0)
			*stats = *new;
		else
			__wt_stat_aggregate_dsrc_stats(new, stats);
		WT_ERR(stat_cursor->close(stat_cursor));

		if (!F_ISSET(chunk, WT_LSM_CHUNK_BLOOM))
			continue;

		/* Maintain a count of bloom filters. */
		WT_STAT_INCR(&lsm_tree->stats, bloom_count);

		/* Get the bloom filter's underlying object. */
		WT_ERR(__wt_buf_fmt(
		    session, uribuf, "statistics:%s", chunk->bloom_uri));
		WT_ERR(__wt_curstat_open(
		    session, uribuf->data, cfg, &stat_cursor));

		/*
		 * The underlying statistics have now been initialized; fill in
		 * values from the bloom filter's information, then aggregate
		 * into the top-level.
		 */
<<<<<<< HEAD
		child = (WT_DSRC_STATS *)WT_CURSOR_STATS(stat_cursor);
		WT_STAT_SET(child,
		    bloom_size, (chunk->count * lsm_tree->bloom_bit_count) / 8);
		WT_STAT_SET(child, bloom_page_evict,
		    WT_STAT(child, cache_eviction_clean) +
		    WT_STAT(child, cache_eviction_dirty));
		WT_STAT_SET(child, bloom_page_read, WT_STAT(child, cache_read));
=======
		new = (WT_DSRC_STATS *)WT_CURSOR_STATS(stat_cursor);
		WT_STAT_SET(session, new,
		    bloom_size, (chunk->count * lsm_tree->bloom_bit_count) / 8);
		WT_STAT_SET(session, new,
		    bloom_page_evict,
		    WT_STAT(new, cache_eviction_clean) +
		    WT_STAT(new, cache_eviction_dirty));
		WT_STAT_SET(session,
		    new, bloom_page_read, WT_STAT(new, cache_read));
>>>>>>> b1d0cad6

		__wt_stat_aggregate_dsrc_stats(new, stats);
		WT_ERR(stat_cursor->close(stat_cursor));
	}

	/* Aggregate, and optionally clear, LSM-level specific information. */
	__wt_stat_aggregate_dsrc_stats(&lsm_tree->stats, stats);
	if (LF_ISSET(WT_STATISTICS_CLEAR))
		__wt_stat_refresh_dsrc_stats(&lsm_tree->stats);

err:	if (locked)
		WT_TRET(__wt_rwunlock(session, lsm_tree->rwlock));
	__wt_scr_free(&uribuf);

	return (ret);
}<|MERGE_RESOLUTION|>--- conflicted
+++ resolved
@@ -91,14 +91,8 @@
 		 * values from the chunk's information, then aggregate into the
 		 * top-level.
 		 */
-<<<<<<< HEAD
-		child = (WT_DSRC_STATS *)WT_CURSOR_STATS(stat_cursor);
-		WT_STAT_SET(child, lsm_generation_max, chunk->generation);
-=======
 		new = (WT_DSRC_STATS *)WT_CURSOR_STATS(stat_cursor);
-		WT_STAT_SET(
-		    session, new, lsm_generation_max, chunk->generation);
->>>>>>> b1d0cad6
+		WT_STAT_SET(new, lsm_generation_max, chunk->generation);
 
 		/*
 		 * We want to aggregate the table's statistics.  Get a base set
@@ -128,25 +122,13 @@
 		 * values from the bloom filter's information, then aggregate
 		 * into the top-level.
 		 */
-<<<<<<< HEAD
-		child = (WT_DSRC_STATS *)WT_CURSOR_STATS(stat_cursor);
-		WT_STAT_SET(child,
+		new = (WT_DSRC_STATS *)WT_CURSOR_STATS(stat_cursor);
+		WT_STAT_SET(new,
 		    bloom_size, (chunk->count * lsm_tree->bloom_bit_count) / 8);
-		WT_STAT_SET(child, bloom_page_evict,
-		    WT_STAT(child, cache_eviction_clean) +
-		    WT_STAT(child, cache_eviction_dirty));
-		WT_STAT_SET(child, bloom_page_read, WT_STAT(child, cache_read));
-=======
-		new = (WT_DSRC_STATS *)WT_CURSOR_STATS(stat_cursor);
-		WT_STAT_SET(session, new,
-		    bloom_size, (chunk->count * lsm_tree->bloom_bit_count) / 8);
-		WT_STAT_SET(session, new,
-		    bloom_page_evict,
+		WT_STAT_SET(new, bloom_page_evict,
 		    WT_STAT(new, cache_eviction_clean) +
 		    WT_STAT(new, cache_eviction_dirty));
-		WT_STAT_SET(session,
-		    new, bloom_page_read, WT_STAT(new, cache_read));
->>>>>>> b1d0cad6
+		WT_STAT_SET(new, bloom_page_read, WT_STAT(new, cache_read));
 
 		__wt_stat_aggregate_dsrc_stats(new, stats);
 		WT_ERR(stat_cursor->close(stat_cursor));
